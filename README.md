--- conflicted
+++ resolved
@@ -37,11 +37,7 @@
 
 Look into `config.sample` to know which parameters are necessary. Telegram bot's token and API key/email of your Zulip bot are compulsory.
 
-<<<<<<< HEAD
 Specifying paths with string interpolation, might be a more robust solution to avoid `FileNotFound` errors. For example, you can define a `[paths]` section in your `config` file and then specify the database path as `db_path = %{paths:custom_dir}/{db_name}`.
-=======
-Specifying paths with string interpolation, might be a more robust solution to avoid `FileNotFound` errors. For example, you can define a `[paths]` section in your `config` file and then specify the database path as `db_path = %{custom_dir}/{db_name}`.
->>>>>>> 7334e997
 
 ```
 [paths]
@@ -49,7 +45,7 @@
 
 [db]
 db_name = data.db
-db_path = %(my_dir)s/%(db_name)s
+db_path = ${paths:my_dir}/${db_name}
 ```
 
 ### Usernames mapping
